%YAML 1.1
---
$schema: asdf://stsci.edu/datamodels/roman/schemas/rad_schema-1.0.0
id: asdf://stsci.edu/datamodels/roman/schemas/wfi_image-1.0.0

title: Level 2 (L2) Calibrated Roman Wide Field Instrument (WFI) Rate Image.

datamodel_name: ImageModel
archive_meta: None

type: object
properties:
  meta:
    allOf:
      - $ref: common-1.0.0
      - type: object
        properties:
          background:
            tag: asdf://stsci.edu/datamodels/roman/tags/sky_background-1.0.0
          cal_logs:
            tag: asdf://stsci.edu/datamodels/roman/tags/cal_logs-1.0.0
          cal_step:
            tag: asdf://stsci.edu/datamodels/roman/tags/l2_cal_step-1.0.0
          outlier_detection:
            tag: asdf://stsci.edu/datamodels/roman/tags/outlier_detection-1.0.0
          photometry:
            tag: asdf://stsci.edu/datamodels/roman/tags/photometry-1.0.0
          source_detection:
            tag: asdf://stsci.edu/datamodels/roman/tags/source_detection-1.0.0
          statistics:
            tag: asdf://stsci.edu/datamodels/roman/tags/statistics-1.0.0
          wcs:
            title: WCS object
            anyOf:
              - tag: tag:stsci.edu:gwcs/wcs-*
              - type: "null"

        required: [photometry, wcs]
  data:
    title: Science Data (DN/s) or (MJy/sr)
    description: |
<<<<<<< HEAD
      Calibrated science rate image in units of data numbers
      per second (DN/s) or megaJanskys per steradian (MJy/sr).
    tag: tag:stsci.edu:asdf/unit/quantity-1.*
    properties:
      value:
        tag: tag:stsci.edu:asdf/core/ndarray-1.*
        datatype: float32
        exact_datatype: true
        ndim: 2
      unit:
        oneOf:
          - tag: tag:stsci.edu:asdf/unit/unit-1.*
          - tag: tag:astropy.org:astropy/units/unit-1.*
        enum: ["DN / s", "MJy.sr**-1"]
=======
      Science data, excluding border reference pixels, in DNs per second
      or MJ per steradian.
    tag: tag:stsci.edu:asdf/core/ndarray-1.*
    datatype: float32
    exact_datatype: true
    ndim: 2
    unit: ["DN / s", "MJy.sr**-1"]
>>>>>>> 974d82ff
  dq:
    title: Data Quality
    description: |
      Bitwise sum of data quality flags.
    tag: tag:stsci.edu:asdf/core/ndarray-1.*
    datatype: uint32
    exact_datatype: true
    ndim: 2
  err:
    title: Error (DN / s)
    description: |
<<<<<<< HEAD
      Total error array in units of data numbers per second
      (DN/s) or megaJanskys per steradian (MJy/sr).
    tag: tag:stsci.edu:asdf/unit/quantity-1.*
    properties:
      value:
        tag: tag:stsci.edu:asdf/core/ndarray-1.*
        datatype: float32
        exact_datatype: true
        ndim: 2
      unit:
        oneOf:
          - tag: tag:stsci.edu:asdf/unit/unit-1.*
          - tag: tag:astropy.org:astropy/units/unit-1.*
        enum: ["DN / s", "MJy.sr**-1"]
  var_poisson:
    title: Poisson Variance (DN^2/s^2) or (MJy^2/sr^2)
    description: |
      Component of the per pixel variance due to Poisson
      noise in units of data numbers squared per second squared
      (DN^2/s^2) or megaJanskys squared per square steradian
      (MJy^2/sr^2).
    tag: tag:stsci.edu:asdf/unit/quantity-1.*
    properties:
      value:
        tag: tag:stsci.edu:asdf/core/ndarray-1.*
        datatype: float32
        exact_datatype: true
        ndim: 2
      unit:
        oneOf:
          - tag: tag:stsci.edu:asdf/unit/unit-1.*
          - tag: tag:astropy.org:astropy/units/unit-1.*
        enum: ["DN2 / s2", "MJy**2.sr**-2"]
  var_rnoise:
    title: Read Noise Variance (DN^2/s^2) or (MJy^2/sr^2)
    description: |
      Component of the per pixel variance due to detector
      read noise in units of data numbers squared per second squared
      (DN^2/s^2) or megaJanskys squared per square steradian
      (MJy^2/sr^2).
    tag: tag:stsci.edu:asdf/unit/quantity-1.*
    properties:
      value:
        tag: tag:stsci.edu:asdf/core/ndarray-1.*
        datatype: float32
        exact_datatype: true
        ndim: 2
      unit:
        oneOf:
          - tag: tag:stsci.edu:asdf/unit/unit-1.*
          - tag: tag:astropy.org:astropy/units/unit-1.*
        enum: ["DN2 / s2", "MJy**2.sr**-2"]
  var_flat:
    title: Flat Field Variance (DN^2/s^2) or (MJy^2/sr^2)
    description: |
      Component of the per pixel variance due to the flat
      field in units of data numbers squared per second squared
      (DN^2/s^2) or megaJanskys squared per square steradian
      (MJy^2/sr^2).
    tag: tag:stsci.edu:asdf/unit/quantity-1.*
    properties:
      value:
        tag: tag:stsci.edu:asdf/core/ndarray-1.*
        datatype: float32
        exact_datatype: true
        ndim: 2
      unit:
        oneOf:
          - tag: tag:stsci.edu:asdf/unit/unit-1.*
          - tag: tag:astropy.org:astropy/units/unit-1.*
        enum: ["DN2 / s2", "MJy**2.sr**-2"]
=======
      Error in units of DNs per second or MJ per steradian.
    tag: tag:stsci.edu:asdf/core/ndarray-1.*
    datatype: float32
    exact_datatype: true
    ndim: 2
    unit: ["DN / s", "MJy.sr**-1"]
  var_poisson:
    title: Poisson Variance (DN^2 / s^2)
    description: |
      Poisson variance in units of DN^2 / second^2.
    tag: tag:stsci.edu:asdf/core/ndarray-1.*
    datatype: float32
    exact_datatype: true
    ndim: 2
    unit: ["DN2 / s2", "MJy**2.sr**-2"]
  var_rnoise:
    title: Read Noise (DN^2 / s^2)
    description: |
      Read noise in units of DN^2 / second^2.
    tag: tag:stsci.edu:asdf/core/ndarray-1.*
    datatype: float32
    exact_datatype: true
    ndim: 2
    unit: ["DN2 / s2", "MJy**2.sr**-2"]
  var_flat:
    title: Variance for Estimate of Flat Pixel Flux (DN^2 / s^2).
    description: |
      Variance for estimate of flat pixel flux in units of
      DN^2 / second^2.
    tag: tag:stsci.edu:asdf/core/ndarray-1.*
    datatype: float32
    exact_datatype: true
    ndim: 2
    unit: ["DN2 / s2", "MJy**2.sr**-2"]
>>>>>>> 974d82ff
  amp33:
    title: Amplifier 33 Reference Pixel Data (DN)
    description: |
<<<<<<< HEAD
      Reference pixel data from amplifier 33 in units of
      data numbers (DN).
    tag: tag:stsci.edu:asdf/unit/quantity-1.*
    properties:
      value:
        tag: tag:stsci.edu:asdf/core/ndarray-1.*
        datatype: uint16
        exact_datatype: true
        ndim: 3
      unit:
        tag: tag:astropy.org:astropy/units/unit-1.*
        enum: ["DN"]
=======
      Amplifier 33 reference pixel data in units of DN.
    tag: tag:stsci.edu:asdf/core/ndarray-1.*
    datatype: uint16
    exact_datatype: true
    ndim: 3
    unit: "DN"
>>>>>>> 974d82ff
  border_ref_pix_left:
    title: Left-Edge Border Reference Pixels (DN)
    description: |
<<<<<<< HEAD
      Uncalibrated, four-pixel border reference pixel cube
      from the left-edge of the detector in the science frame
      orientation. In the L1 uncal file data array, these are pixels
      (z, y, x) = [:, :, :4] in a zero-indexed system.
    tag: tag:stsci.edu:asdf/unit/quantity-1.*
    properties:
      value:
        tag: tag:stsci.edu:asdf/core/ndarray-1.*
        datatype: uint16
        exact_datatype: true
        ndim: 3
      unit:
        tag: tag:astropy.org:astropy/units/unit-1.*
        enum: ["DN"]
=======
      Border reference pixels on the left of the detector, from the instrument's
      perspective in units of DN.
    tag: tag:stsci.edu:asdf/core/ndarray-1.*
    datatype: float32
    exact_datatype: true
    ndim: 3
    unit: "DN"
>>>>>>> 974d82ff
  border_ref_pix_right:
    title: Right-Edge Border Reference Pixels (DN)
    description: |
<<<<<<< HEAD
      Uncalibrated, four-pixel border reference pixel cube
      from the right-edge of the detector in the science frame
      orientation. In the L1 uncal file data array, these are pixels
      (z, y, x) = [:, :, 4092:] in a zero-indexed system.
    tag: tag:stsci.edu:asdf/unit/quantity-1.*
    properties:
      value:
        tag: tag:stsci.edu:asdf/core/ndarray-1.*
        datatype: uint16
        exact_datatype: true
        ndim: 3
      unit:
        tag: tag:astropy.org:astropy/units/unit-1.*
        enum: ["DN"]
=======
      Border reference pixels on the right of the detector, from the
      instrument's perspective in units of DN
    tag: tag:stsci.edu:asdf/core/ndarray-1.*
    datatype: float32
    exact_datatype: true
    ndim: 3
    unit: "DN"
>>>>>>> 974d82ff
  border_ref_pix_top:
    title: Border Reference Pixels on the Top of the Detector (DN)
    description: |
      Border reference pixels on the top of the detector in units of DN.
<<<<<<< HEAD
    tag: tag:stsci.edu:asdf/unit/quantity-1.*
    properties:
      value:
        tag: tag:stsci.edu:asdf/core/ndarray-1.*
        datatype: uint16
        exact_datatype: true
        ndim: 3
      unit:
        tag: tag:astropy.org:astropy/units/unit-1.*
        enum: ["DN"]
=======
    tag: tag:stsci.edu:asdf/core/ndarray-1.*
    datatype: float32
    exact_datatype: true
    ndim: 3
    unit: "DN"
>>>>>>> 974d82ff
  border_ref_pix_bottom:
    title: Bottom-Edge Border Reference Pixels (DN)
    description: |
<<<<<<< HEAD
      Uncalibrated, four-pixel border reference pixel cube
      from the bottom-edge of the detector in the science frame
      orientation. In the L1 uncal file data array, these are pixels
      (z, y, x) = [:, :4, :] in a zero-indexed system.
    tag: tag:stsci.edu:asdf/unit/quantity-1.*
    properties:
      value:
        tag: tag:stsci.edu:asdf/core/ndarray-1.*
        datatype: uint16
        exact_datatype: true
        ndim: 3
      unit:
        tag: tag:astropy.org:astropy/units/unit-1.*
        enum: ["DN"]
=======
      Border reference pixels on the bottom of the detector in units of DN.
    tag: tag:stsci.edu:asdf/core/ndarray-1.*
    datatype: float32
    exact_datatype: true
    ndim: 3
    unit: "DN"
>>>>>>> 974d82ff
  dq_border_ref_pix_left:
    title: Left-Edge Border Reference Pixel Data Quality (DN)
    description: |
      Bitwise sum of data quality flags for the four-pixel
      border reference pixel cube from the left-edge of the detector
      in the science frame orientation. In the L1 uncal file data
      array, these are pixels (z, y, x) = [:, :, :4] in a zero-indexed
      system.
    tag: tag:stsci.edu:asdf/core/ndarray-1.*
    datatype: uint32
    exact_datatype: true
    ndim: 2
  dq_border_ref_pix_right:
    title: Right-Edge Border Reference Pixel Data Quality (DN)
    description: |
      Bitwise sum of data quality flags for the four-pixel
      border reference pixel cube from the right-edge of the detector
      in the science frame orientation. In the L1 uncal file data
      array, these are pixels (z, y, x) = [:, :, 4092:] in a
      zero-indexed system.
    tag: tag:stsci.edu:asdf/core/ndarray-1.*
    datatype: uint32
    exact_datatype: true
    ndim: 2
  dq_border_ref_pix_top:
    title: Border Reference Pixel Data Quality on the Top of the Detector (DN)
    description: |
      Bitwise sum of data quality flags for the four-pixel
      border reference pixel cube from the top-edge of the detector in
      the science frame orientation. In the L1 uncal file data array,
      these are pixels (z, y, x) = [:, 4092:, :] in a zero-indexed
      system.
    tag: tag:stsci.edu:asdf/core/ndarray-1.*
    datatype: uint32
    exact_datatype: true
    ndim: 2
  dq_border_ref_pix_bottom:
    title: Bottom-Edge Border Reference Pixel Data Quality (DN)
    description: |
      Bitwise sum of data quality flags for the four-pixel
      border reference pixel cube from the bottom-edge of the detector
      in the science frame orientation. In the L1 uncal file data
      array, these are pixels (z, y, x) = [:, :4, :] in a zero-indexed
      system.
    tag: tag:stsci.edu:asdf/core/ndarray-1.*
    datatype: uint32
    exact_datatype: true
    ndim: 2
propertyOrder: [meta, data, dq, err, var_poisson, var_rnoise, var_flat,
                amp33, border_ref_pix_left, border_ref_pix_right,
                border_ref_pix_top, border_ref_pix_bottom,
                dq_border_ref_pix_left, dq_border_ref_pix_right,
                dq_border_ref_pix_top, dq_border_ref_pix_bottom]
flowStyle: block
required: [meta, data, dq, err, var_poisson, var_rnoise, amp33,
           border_ref_pix_left, border_ref_pix_right, border_ref_pix_top,
           border_ref_pix_bottom, dq_border_ref_pix_left,
           dq_border_ref_pix_right, dq_border_ref_pix_top,
           dq_border_ref_pix_bottom]
...<|MERGE_RESOLUTION|>--- conflicted
+++ resolved
@@ -39,30 +39,13 @@
   data:
     title: Science Data (DN/s) or (MJy/sr)
     description: |
-<<<<<<< HEAD
       Calibrated science rate image in units of data numbers
       per second (DN/s) or megaJanskys per steradian (MJy/sr).
-    tag: tag:stsci.edu:asdf/unit/quantity-1.*
-    properties:
-      value:
-        tag: tag:stsci.edu:asdf/core/ndarray-1.*
-        datatype: float32
-        exact_datatype: true
-        ndim: 2
-      unit:
-        oneOf:
-          - tag: tag:stsci.edu:asdf/unit/unit-1.*
-          - tag: tag:astropy.org:astropy/units/unit-1.*
-        enum: ["DN / s", "MJy.sr**-1"]
-=======
-      Science data, excluding border reference pixels, in DNs per second
-      or MJ per steradian.
     tag: tag:stsci.edu:asdf/core/ndarray-1.*
     datatype: float32
     exact_datatype: true
     ndim: 2
     unit: ["DN / s", "MJy.sr**-1"]
->>>>>>> 974d82ff
   dq:
     title: Data Quality
     description: |
@@ -72,23 +55,15 @@
     exact_datatype: true
     ndim: 2
   err:
-    title: Error (DN / s)
-    description: |
-<<<<<<< HEAD
+    title: Error (DN / s) or (MJy / sr)
+    description: |
       Total error array in units of data numbers per second
       (DN/s) or megaJanskys per steradian (MJy/sr).
-    tag: tag:stsci.edu:asdf/unit/quantity-1.*
-    properties:
-      value:
-        tag: tag:stsci.edu:asdf/core/ndarray-1.*
-        datatype: float32
-        exact_datatype: true
-        ndim: 2
-      unit:
-        oneOf:
-          - tag: tag:stsci.edu:asdf/unit/unit-1.*
-          - tag: tag:astropy.org:astropy/units/unit-1.*
-        enum: ["DN / s", "MJy.sr**-1"]
+    tag: tag:stsci.edu:asdf/core/ndarray-1.*
+    datatype: float32
+    exact_datatype: true
+    ndim: 2
+    unit: ["DN / s", "MJy.sr**-1"]
   var_poisson:
     title: Poisson Variance (DN^2/s^2) or (MJy^2/sr^2)
     description: |
@@ -96,18 +71,11 @@
       noise in units of data numbers squared per second squared
       (DN^2/s^2) or megaJanskys squared per square steradian
       (MJy^2/sr^2).
-    tag: tag:stsci.edu:asdf/unit/quantity-1.*
-    properties:
-      value:
-        tag: tag:stsci.edu:asdf/core/ndarray-1.*
-        datatype: float32
-        exact_datatype: true
-        ndim: 2
-      unit:
-        oneOf:
-          - tag: tag:stsci.edu:asdf/unit/unit-1.*
-          - tag: tag:astropy.org:astropy/units/unit-1.*
-        enum: ["DN2 / s2", "MJy**2.sr**-2"]
+    tag: tag:stsci.edu:asdf/core/ndarray-1.*
+    datatype: float32
+    exact_datatype: true
+    ndim: 2
+    unit: ["DN2 / s2", "MJy**2.sr**-2"]
   var_rnoise:
     title: Read Noise Variance (DN^2/s^2) or (MJy^2/sr^2)
     description: |
@@ -115,18 +83,11 @@
       read noise in units of data numbers squared per second squared
       (DN^2/s^2) or megaJanskys squared per square steradian
       (MJy^2/sr^2).
-    tag: tag:stsci.edu:asdf/unit/quantity-1.*
-    properties:
-      value:
-        tag: tag:stsci.edu:asdf/core/ndarray-1.*
-        datatype: float32
-        exact_datatype: true
-        ndim: 2
-      unit:
-        oneOf:
-          - tag: tag:stsci.edu:asdf/unit/unit-1.*
-          - tag: tag:astropy.org:astropy/units/unit-1.*
-        enum: ["DN2 / s2", "MJy**2.sr**-2"]
+    tag: tag:stsci.edu:asdf/core/ndarray-1.*
+    datatype: float32
+    exact_datatype: true
+    ndim: 2
+    unit: ["DN2 / s2", "MJy**2.sr**-2"]
   var_flat:
     title: Flat Field Variance (DN^2/s^2) or (MJy^2/sr^2)
     description: |
@@ -134,180 +95,66 @@
       field in units of data numbers squared per second squared
       (DN^2/s^2) or megaJanskys squared per square steradian
       (MJy^2/sr^2).
-    tag: tag:stsci.edu:asdf/unit/quantity-1.*
-    properties:
-      value:
-        tag: tag:stsci.edu:asdf/core/ndarray-1.*
-        datatype: float32
-        exact_datatype: true
-        ndim: 2
-      unit:
-        oneOf:
-          - tag: tag:stsci.edu:asdf/unit/unit-1.*
-          - tag: tag:astropy.org:astropy/units/unit-1.*
-        enum: ["DN2 / s2", "MJy**2.sr**-2"]
-=======
-      Error in units of DNs per second or MJ per steradian.
-    tag: tag:stsci.edu:asdf/core/ndarray-1.*
-    datatype: float32
-    exact_datatype: true
-    ndim: 2
-    unit: ["DN / s", "MJy.sr**-1"]
-  var_poisson:
-    title: Poisson Variance (DN^2 / s^2)
-    description: |
-      Poisson variance in units of DN^2 / second^2.
     tag: tag:stsci.edu:asdf/core/ndarray-1.*
     datatype: float32
     exact_datatype: true
     ndim: 2
     unit: ["DN2 / s2", "MJy**2.sr**-2"]
-  var_rnoise:
-    title: Read Noise (DN^2 / s^2)
-    description: |
-      Read noise in units of DN^2 / second^2.
-    tag: tag:stsci.edu:asdf/core/ndarray-1.*
-    datatype: float32
-    exact_datatype: true
-    ndim: 2
-    unit: ["DN2 / s2", "MJy**2.sr**-2"]
-  var_flat:
-    title: Variance for Estimate of Flat Pixel Flux (DN^2 / s^2).
-    description: |
-      Variance for estimate of flat pixel flux in units of
-      DN^2 / second^2.
-    tag: tag:stsci.edu:asdf/core/ndarray-1.*
-    datatype: float32
-    exact_datatype: true
-    ndim: 2
-    unit: ["DN2 / s2", "MJy**2.sr**-2"]
->>>>>>> 974d82ff
   amp33:
     title: Amplifier 33 Reference Pixel Data (DN)
     description: |
-<<<<<<< HEAD
       Reference pixel data from amplifier 33 in units of
       data numbers (DN).
-    tag: tag:stsci.edu:asdf/unit/quantity-1.*
-    properties:
-      value:
-        tag: tag:stsci.edu:asdf/core/ndarray-1.*
-        datatype: uint16
-        exact_datatype: true
-        ndim: 3
-      unit:
-        tag: tag:astropy.org:astropy/units/unit-1.*
-        enum: ["DN"]
-=======
-      Amplifier 33 reference pixel data in units of DN.
     tag: tag:stsci.edu:asdf/core/ndarray-1.*
     datatype: uint16
     exact_datatype: true
     ndim: 3
     unit: "DN"
->>>>>>> 974d82ff
   border_ref_pix_left:
     title: Left-Edge Border Reference Pixels (DN)
     description: |
-<<<<<<< HEAD
       Uncalibrated, four-pixel border reference pixel cube
       from the left-edge of the detector in the science frame
       orientation. In the L1 uncal file data array, these are pixels
       (z, y, x) = [:, :, :4] in a zero-indexed system.
-    tag: tag:stsci.edu:asdf/unit/quantity-1.*
-    properties:
-      value:
-        tag: tag:stsci.edu:asdf/core/ndarray-1.*
-        datatype: uint16
-        exact_datatype: true
-        ndim: 3
-      unit:
-        tag: tag:astropy.org:astropy/units/unit-1.*
-        enum: ["DN"]
-=======
-      Border reference pixels on the left of the detector, from the instrument's
-      perspective in units of DN.
-    tag: tag:stsci.edu:asdf/core/ndarray-1.*
-    datatype: float32
-    exact_datatype: true
-    ndim: 3
-    unit: "DN"
->>>>>>> 974d82ff
+    tag: tag:stsci.edu:asdf/core/ndarray-1.*
+    datatype: float32
+    exact_datatype: true
+    ndim: 3
+    unit: "DN"
   border_ref_pix_right:
     title: Right-Edge Border Reference Pixels (DN)
     description: |
-<<<<<<< HEAD
       Uncalibrated, four-pixel border reference pixel cube
       from the right-edge of the detector in the science frame
       orientation. In the L1 uncal file data array, these are pixels
       (z, y, x) = [:, :, 4092:] in a zero-indexed system.
-    tag: tag:stsci.edu:asdf/unit/quantity-1.*
-    properties:
-      value:
-        tag: tag:stsci.edu:asdf/core/ndarray-1.*
-        datatype: uint16
-        exact_datatype: true
-        ndim: 3
-      unit:
-        tag: tag:astropy.org:astropy/units/unit-1.*
-        enum: ["DN"]
-=======
-      Border reference pixels on the right of the detector, from the
-      instrument's perspective in units of DN
-    tag: tag:stsci.edu:asdf/core/ndarray-1.*
-    datatype: float32
-    exact_datatype: true
-    ndim: 3
-    unit: "DN"
->>>>>>> 974d82ff
+    tag: tag:stsci.edu:asdf/core/ndarray-1.*
+    datatype: float32
+    exact_datatype: true
+    ndim: 3
+    unit: "DN"
   border_ref_pix_top:
     title: Border Reference Pixels on the Top of the Detector (DN)
     description: |
       Border reference pixels on the top of the detector in units of DN.
-<<<<<<< HEAD
-    tag: tag:stsci.edu:asdf/unit/quantity-1.*
-    properties:
-      value:
-        tag: tag:stsci.edu:asdf/core/ndarray-1.*
-        datatype: uint16
-        exact_datatype: true
-        ndim: 3
-      unit:
-        tag: tag:astropy.org:astropy/units/unit-1.*
-        enum: ["DN"]
-=======
-    tag: tag:stsci.edu:asdf/core/ndarray-1.*
-    datatype: float32
-    exact_datatype: true
-    ndim: 3
-    unit: "DN"
->>>>>>> 974d82ff
+    tag: tag:stsci.edu:asdf/core/ndarray-1.*
+    datatype: float32
+    exact_datatype: true
+    ndim: 3
+    unit: "DN"
   border_ref_pix_bottom:
     title: Bottom-Edge Border Reference Pixels (DN)
     description: |
-<<<<<<< HEAD
       Uncalibrated, four-pixel border reference pixel cube
       from the bottom-edge of the detector in the science frame
       orientation. In the L1 uncal file data array, these are pixels
       (z, y, x) = [:, :4, :] in a zero-indexed system.
-    tag: tag:stsci.edu:asdf/unit/quantity-1.*
-    properties:
-      value:
-        tag: tag:stsci.edu:asdf/core/ndarray-1.*
-        datatype: uint16
-        exact_datatype: true
-        ndim: 3
-      unit:
-        tag: tag:astropy.org:astropy/units/unit-1.*
-        enum: ["DN"]
-=======
-      Border reference pixels on the bottom of the detector in units of DN.
-    tag: tag:stsci.edu:asdf/core/ndarray-1.*
-    datatype: float32
-    exact_datatype: true
-    ndim: 3
-    unit: "DN"
->>>>>>> 974d82ff
+    tag: tag:stsci.edu:asdf/core/ndarray-1.*
+    datatype: float32
+    exact_datatype: true
+    ndim: 3
+    unit: "DN"
   dq_border_ref_pix_left:
     title: Left-Edge Border Reference Pixel Data Quality (DN)
     description: |
