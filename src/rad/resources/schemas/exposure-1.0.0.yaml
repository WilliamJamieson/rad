%YAML 1.1
---
$schema: asdf://stsci.edu/datamodels/roman/schemas/rad_schema-1.0.0
id: asdf://stsci.edu/datamodels/roman/schemas/exposure-1.0.0


title: |
  Exposure Information

type: object
properties:
  type:
    $ref: asdf://stsci.edu/datamodels/roman/schemas/exposure_type-1.0.0
    sdf:
      special_processing: VALUE_REQUIRED
      source:
        origin: TBD
    maxLength: 25
    archive_catalog:
      datatype: nvarchar(25)
      destination: [WFIExposure.exposure_type, GuideWindow.exposure_type, WFICommon.exposure_type]
  start_time:
    title: Exposure Start Time (UTC)
    description: |
      The UTC time at the beginning of the exposure. The
      time is serialized on disk as an International Organization for
      Standardization (ISO) 8601-compliant ISOT string, but if opened
      in Python with the asdf-astropy package installed, it may be
      read as an astropy.time.Time object with all of the associated
      methods and transforms available. See the documentation for
      astropy.time.Time objects for more information.
    tag: tag:stsci.edu:asdf/time/time-1.*
    sdf:
      special_processing: VALUE_REQUIRED
      source:
        origin: TBD
    archive_catalog:
      datatype: datetime2
      destination: [WFIExposure.exposure_start_time, GuideWindow.exposure_start_time, WFICommon.exposure_start_time]
  mid_time:
    title: Exposure Mid Time (UTC)
    description: |
      The UTC time at the midpoint of the exposure. The time
      is serialized on disk as an International Organization for
      Standardization (ISO) 8601-compliant ISOT string, but if opened
      in Python with the asdf-astropy package installed, it may be
      read as an astropy.time.Time object with all of the associated
      methods and transforms available. See the documentation for
      astropy.time.Time objects for more information.
    tag: tag:stsci.edu:asdf/time/time-1.*
    sdf:
      special_processing: VALUE_REQUIRED
      source:
        origin: TBD
    archive_catalog:
      datatype: datetime2
      destination: [WFIExposure.exposure_mid_time, GuideWindow.exposure_mid_time,
                    SourceCatalog.exposure_mid_time]
  end_time:
    title: Exposure End Time (UTC)
    description: |
      The UTC time at the end of the exposure. The time is
      serialized on disk as an International Organization for
      Standardization (ISO) 8601-compliant ISOT string, but if opened
      in Python with the asdf-astropy package installed, it may be
      read as an astropy.time.Time object with all of the associated
      methods and transforms available. See the documentation for
      astropy.time.Time objects for more information.
    tag: tag:stsci.edu:asdf/time/time-1.*
    sdf:
      special_processing: VALUE_REQUIRED
      source:
        origin: TBD
    archive_catalog:
      datatype: datetime2
      destination: [WFIExposure.exposure_end_time, GuideWindow.exposure_end_time,
                    SourceCatalog.exposure_end_time]
  nresultants:
    title: Number of Resultants
    description: |
      The number of resultant frames in this exposure that
      were transmitted to the ground.
    type: integer
    sdf:
      special_processing: VALUE_REQUIRED
      source:
        origin: TBD
    archive_catalog:
      datatype: int
<<<<<<< HEAD
      destination: [WFIExposure.exposure_ngroups, GuideWindow.exposure_ngroups, WFICommon.exposure_ngroups]
=======
      destination: [WFIExposure.exposure_nresultants, GuideWindow.exposure_nresultants, WFICommon.exposure_nresultants]
>>>>>>> 82d22e66
  data_problem:
    title: Data Problem
    description: |
      A boolean flag representing if the science telemetry
      indicate a problem with the data.
    type: boolean
    sdf:
      special_processing: VALUE_REQUIRED
      source:
        origin: TBD
    archive_catalog:
      datatype: nchar(1)
      destination: [WFIExposure.exposure_data_problem, GuideWindow.exposure_data_problem, WFICommon.exposure_data_problem]
  frame_time:
    title: Detector Readout Time (s)
    description: |
      The readout time in seconds of the Wide Field
      Instrument (WFI) detectors. This represents the time between the
      start and end of the readout.
    type: number
    sdf:
      special_processing: VALUE_REQUIRED
      source:
        origin: TBD
    archive_catalog:
      datatype: float
      destination: [WFIExposure.exposure_frame_time, GuideWindow.exposure_frame_time, WFICommon.exposure_frame_time]
  exposure_time:
    title: Exposure Time (s)
    description: |
      The difference in time (in units of seconds) between
      the start of the first reset/read and end of the last read in
      the readout pattern.
    type: number
    sdf:
      special_processing: VALUE_REQUIRED
      source:
        origin: TBD
    archive_catalog:
      datatype: float
      destination: [WFIExposure.exposure_time, GuideWindow.exposure_time, WFICommon.exposure_time]
  effective_exposure_time:
    title: Effective Exposure Time (s)
    description: |
      The difference in time (in units of seconds) between
      the midpoints of the first and last science resultants. If
      either resultant contains only a single read, then the time at
      the end of the read is used rather than the midpoint time.
    type: number
    sdf:
      special_processing: VALUE_REQUIRED
      source:
        origin: TBD
    archive_catalog:
      datatype: float
      destination: [WFIExposure.effective_exposure_time, GuideWindow.effective_exposure_time,
                    SourceCatalog.effective_exposure_time]
  ma_table_name:
    title: Name of the Multi-Accumulation Table
    description: |
      The name of the multi-accumulation (MA) table used for
      the exposure. The MA table is also referred to as the readout
      pattern.
    type: string
    sdf:
      special_processing: VALUE_REQUIRED
      source:
        origin: PSS:dms_visit.multi_accum_table_name
    maxLength: 50
    archive_catalog:
      datatype: nvarchar(50)
      destination: [WFIExposure.ma_table_name, GuideWindow.ma_table_name, WFICommon.ma_table_name]
  ma_table_number:
    title: Multi-Accumulation Table Identification Number
    description: |
      A unique identification number for the
      multi-accumulation (MA) table used for this exposure. The number
      comes from the Science Operations Center (SOC) Project Reference
      Database (PRD).
    type: integer
    sdf:
      special_processing: VALUE_REQUIRED
      source:
        origin: PSS:observation_specification.multi_accum_table_number
    archive_catalog:
      datatype: smallint
      destination: [WFIExposure.ma_table_number, GuideWindow.ma_table_number, WFICommon.ma_table_number]
  read_pattern:
    title: Read Pattern
    description: |
      The enumeration of detector reads to resultants making
      up the Level 1 ramp data cube. The read pattern is nested such
      that each grouping of read numbers represents a resultant. For
      example, a readout pattern of [[1], [2, 3], [4]] consists of
      four reads that were downlinked as three resultants with both
      the first and last resultant each containing a single read.
    type: array
    items:
      type: array
      items:
        type: integer
    sdf:
      special_processing: VALUE_REQUIRED
      source:
        origin: TBD
    archive_catalog:
      datatype: nvarchar(3500)
      destination: [WFIExposure.read_pattern, GuideWindow.read_pattern, WFICommon.read_pattern]
  truncated:
    title: Truncated MA Table
    description: |
      A flag indicating whether the MA table was truncated.
    type: boolean
    sdf:
      special_processing: VALUE_REQUIRED
      source:
        origin: TBD
    archive_catalog:
      datatype: nchar(1)
      destination: [WFIExposure.exposure_truncated,
                    SourceCatalog.exposure_truncated]
required: [type, start_time, mid_time, end_time, nresultants, data_problem,
  frame_time, exposure_time, effective_exposure_time, ma_table_name,
  ma_table_number, read_pattern, truncated]
propertyOrder: [type, start_time, mid_time, end_time, nresultants, data_problem,
  frame_time, exposure_time, effective_exposure_time, ma_table_name,
  ma_table_number, read_pattern, truncated]
flowStyle: block
...<|MERGE_RESOLUTION|>--- conflicted
+++ resolved
@@ -87,11 +87,7 @@
         origin: TBD
     archive_catalog:
       datatype: int
-<<<<<<< HEAD
-      destination: [WFIExposure.exposure_ngroups, GuideWindow.exposure_ngroups, WFICommon.exposure_ngroups]
-=======
       destination: [WFIExposure.exposure_nresultants, GuideWindow.exposure_nresultants, WFICommon.exposure_nresultants]
->>>>>>> 82d22e66
   data_problem:
     title: Data Problem
     description: |
