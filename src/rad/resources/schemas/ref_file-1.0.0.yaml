--- conflicted
+++ resolved
@@ -23,11 +23,8 @@
             origin: TBD
         archive_catalog:
           datatype: nvarchar(120)
-<<<<<<< HEAD
-          destination: [ScienceCommon.crds_software_version, GuideWindow.crds_software_version, WFICommon.crds_software_version]
-=======
-          destination: [WFIExposure.crds_software_version, WFIMosaic.crds_software_version, GuideWindow.crds_software_version]
->>>>>>> f6bfbfdf
+          destination: [WFIExposure.crds_software_version, WFIMosaic.crds_software_version,
+                        GuideWindow.crds_software_version, WFICommon.crds_software_version]
 
       context_used:
         title: CRDS Context
@@ -40,11 +37,8 @@
             origin: TBD
         archive_catalog:
           datatype: nvarchar(120)
-<<<<<<< HEAD
-          destination: [ScienceCommon.crds_context_used, GuideWindow.crds_context_used, WFICommon.crds_context_used]
-=======
-          destination: [WFIExposure.crds_context_used, WFIMosaic.crds_context_used, GuideWindow.crds_context_used]
->>>>>>> f6bfbfdf
+          destination: [WFIExposure.crds_context_used, WFIMosaic.crds_context_used,
+                        GuideWindow.crds_context_used, WFICommon.crds_context_used]
   dark:
     title: Dark Reference File Information
     description: |
