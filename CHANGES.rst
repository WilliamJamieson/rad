--- conflicted
+++ resolved
@@ -8,13 +8,12 @@
 
 - Add documentation on how to create a new schema. [#375]
 
-<<<<<<< HEAD
 - Add ``FPS`` and ``TVAC`` schemas. [#364]
-=======
+
 - Update titles and descriptions to those provided by INS. [#361]
 
 - Updated product table names. [#382]
->>>>>>> f6bfbfdf
+
 
 0.19.0 (2024-02-09)
 -------------------
