--- conflicted
+++ resolved
@@ -38,10 +38,5 @@
       destination: [ScienceCommon.position_angle]
 propertyOrder: [name, pss_name, position_angle]
 flowStyle: block
-<<<<<<< HEAD
 required: [name, pss_name, position_angle]
-...  
-=======
-required: [name, position_angle]
-...
->>>>>>> 4598b16e
+...